"""Implements the proof state."""

from __future__ import annotations

from collections import defaultdict
from typing import TYPE_CHECKING, Optional, Tuple, Type, Union
from typing_extensions import Self
import logging

from geosolver.defs.clause import Clause, Construction
from geosolver.dependencies.why_graph import DependencyGraph
from geosolver.numerical.geometries import (
    CircleNum,
    HalfLine,
    HoleCircle,
    InvalidLineIntersectError,
    InvalidQuadSolveError,
    LineNum,
    PointNum,
    reduce,
)
from geosolver.intrinsic_rules import IntrinsicRules, validate_disabled_rules
import geosolver.predicates as preds
from geosolver.ratios import simplify
from geosolver.reasoning_engines.engines_interface import ReasoningEngine
from geosolver.statement import Statement, angle_to_num_den, ratio_to_num_den
from geosolver.defs.definition import Definition
from geosolver.theorem import Theorem
from geosolver.agent.agents_interface import (
    Action,
    Feedback,
    Mapping,
    ImportDerivationAction,
    ImportDerivationFeedback,
    ApplyTheoremAction,
    ApplyTheoremFeedback,
    AuxAction,
    AuxFeedback,
    ResolveEngineAction,
    DeriveFeedback,
    MatchAction,
    MatchFeedback,
    ResetFeedback,
    StopAction,
    StopFeedback,
)
from geosolver.match_theorems import match_one_theorem

from geosolver.symbols_graph import SymbolsGraph
from geosolver.geometry import Angle, Ratio, Circle, Point

from geosolver.numerical.check import same_clock
from geosolver.numerical.distances import (
    PointTooCloseError,
    PointTooFarError,
    check_too_far_numerical,
    check_too_close_numerical,
)
from geosolver.numerical.sketch import sketch

from geosolver.problem import CONSTRUCTION_RULE, Problem
from geosolver.dependencies.dependency_building import DependencyBody
from geosolver.dependencies.caching import DependencyCache
from geosolver.dependencies.dependency import Reason, Dependency
from geosolver._lazy_loading import lazy_import


if TYPE_CHECKING:
    import numpy.random


np_random: "numpy.random" = lazy_import("numpy.random")


FREE = [
    "free",
    "segment",
    "r_triangle",
    "risos",
    "triangle",
    "triangle12",
    "ieq_triangle",
    "eq_quadrangle",
    "iso_trapezoid",
    "eqdia_quadrangle",
    "quadrangle",
    "r_trapezoid",
    "rectangle",
    "isquare",
    "trapezoid",
    "pentagon",
    "iso_triangle",
]

INTERSECT = [
    "angle_bisector",
    "angle_mirror",
    "eqdistance",
    "lc_tangent",
    "on_aline",
    "on_bline",
    "on_circle",
    "on_line",
    "on_pline",
    "on_tline",
    "on_dia",
    "s_angle",
    "on_opline",
    "eqangle3",
]


class DepCheckFailError(Exception):
    pass


class Proof:
    """Object representing the proof state."""

    def __init__(
        self,
        dependency_graph: DependencyGraph,
        external_reasoning_engines: dict[str, ReasoningEngine],
        symbols_graph: SymbolsGraph,
        rnd_generator: "numpy.random.Generator" = None,
        disabled_intrinsic_rules: Optional[list[IntrinsicRules | str]] = None,
    ):
        self.dependency_graph = dependency_graph
        self.symbols_graph = symbols_graph
        self.reasoning_engines = external_reasoning_engines
        self.disabled_intrinsic_rules = validate_disabled_rules(
            disabled_intrinsic_rules
        )
        self.goal: Optional[Statement] = None

<<<<<<< HEAD
        self._goal_construction: Optional[Construction] = None
        self._resolved_mapping_deps: dict[
            str, tuple[DependencyBody, tuple["Statement", "Dependency"]]
        ] = {}
=======
        self._goals: list[Construction] = None
        self._resolved_mapping_deps: dict[str, tuple[DependencyBody, ToCache]] = {}
>>>>>>> e30e78ed
        self._problem: Optional[Problem] = None
        self._definitions: Optional[dict[str, Definition]] = None
        self._init_added: list[Dependency] = []
        self._init_to_cache: list[tuple["Statement", "Dependency"]] = []
        self._plevel: int = 0
        self._ACTION_TYPE_TO_STEP = {
            MatchAction: self._step_match_theorem,
            ApplyTheoremAction: self._step_apply_theorem,
            ResolveEngineAction: self._step_derive,
            ImportDerivationAction: self._step_import_derivation,
            AuxAction: self._step_auxiliary_construction,
            StopAction: self._step_stop,
        }
        self.rnd_gen = (
            rnd_generator if rnd_generator is not None else np_random.default_rng()
        )

    @classmethod
    def build_problem(
        cls,
        problem: Problem,
        definitions: dict[str, Definition],
        disabled_intrinsic_rules: Optional[list[IntrinsicRules]] = None,
        reasoning_engine: Optional[dict[str, Type[ReasoningEngine]]] = None,
        max_attempts: int = 10000,
        rnd_generator: "numpy.random.Generator" = None,
    ) -> Self:
        """Build a problem into a Proof state object."""
        proof = None
        added = None
        logging.info(f"Building proof from problem '{problem.url}': {problem}")

        err = DepCheckFailError(f"Numerical check failed {max_attempts} times")
        for _ in range(max_attempts):
            # Search for coordinates that checks premises conditions numerically.
            try:
                symbols_graph = SymbolsGraph()
                dependency_cache = DependencyCache()
                dependency_graph = DependencyGraph(symbols_graph, dependency_cache)

                reasoning_engines = {}
                for engine_name, engine_type in reasoning_engine.items():
                    if engine_name in reasoning_engines:
                        raise ValueError(f"Conflicting engine names for {engine_name}")
                    reasoning_engines[engine_name] = engine_type(symbols_graph)

                proof = Proof(
                    dependency_graph=dependency_graph,
                    external_reasoning_engines=reasoning_engines,
                    symbols_graph=symbols_graph,
                    rnd_generator=rnd_generator,
                    disabled_intrinsic_rules=disabled_intrinsic_rules,
                )
                added = []
                to_cache = []
                plevel = 0
                for clause in problem.clauses:
                    adds, clause_to_cache, plevel = proof.add_clause(
                        clause, plevel, definitions
                    )
                    added += adds
                    to_cache += clause_to_cache
                proof._plevel = plevel

            except (
                InvalidLineIntersectError,
                InvalidQuadSolveError,
                DepCheckFailError,
                PointTooCloseError,
                PointTooFarError,
            ) as e:
                err = e
                continue

            if not problem.goals:
                break

<<<<<<< HEAD
            goal_predicate = preds.NAME_TO_PREDICATE[problem.goal.name]
            goal_args = proof.map_construction_args_to_objects(problem.goal)
            goal = Statement(goal_predicate, goal_args)
            if goal.check_numerical():
                proof.goal = goal
=======
            all_check = True
            for goal in problem.goals:
                goal_args = proof.map_construction_args_to_objects(goal)
                goal_statement = Statement(goal.name, goal_args)
                if not check_numerical(goal_statement):
                    all_check = False
                    break
            if all_check:
>>>>>>> e30e78ed
                break

        else:
            raise err

<<<<<<< HEAD
        proof._goal_construction = problem.goal
=======
        proof._goals = problem.goals
>>>>>>> e30e78ed
        proof._problem = problem
        proof._definitions = definitions
        proof._init_added = added
        proof._init_to_cache = to_cache

        return proof

    def step(self, action: Action) -> Feedback:
        return self._ACTION_TYPE_TO_STEP[type(action)](action)

    def check_numerical(statement: Statement) -> bool:
        """Check if this statement is numericaly sound."""
        num_args = [p.num if isinstance(p, Point) else p for p in statement.args]
        return preds.NAME_TO_PREDICATE[statement.predicate].check_numerical(num_args)

    def _step_match_theorem(self, action: MatchAction) -> MatchFeedback:
        theorem = action.theorem
<<<<<<< HEAD
        potential_mappings = match_one_theorem(self, theorem, cache=action.cache)
=======
        potential_mappings = match_one_theorem(self, theorem, action.cache, self._goals)
>>>>>>> e30e78ed
        mappings = []
        for mapping in potential_mappings:
            dep_body, to_cache = self._resolve_mapping_dependency(theorem, mapping)
            if dep_body is None:
                continue

            mappings.append(mapping)
            mapping_str = theorem_mapping_str(theorem, mapping)
            self._resolved_mapping_deps[mapping_str] = (dep_body, to_cache)

        return MatchFeedback(theorem, mappings)

    def _resolve_mapping_dependency(
        self, theorem: "Theorem", mapping: Mapping
    ) -> tuple[Optional[DependencyBody], Optional[tuple["Statement", "Dependency"]]]:
        fail = False

        deps: list["Dependency"] = []
        for premise in theorem.premises:
            p_args = [mapping[a] for a in premise.args]
            dep, fail = self._resolve_premise_dependency(theorem, premise, p_args)
            if fail:
                return None, None
            if dep is None:
                continue

            to_cache = (dep.statement, dep)
            deps.append(dep)

        dep_body = DependencyBody(reason=Reason(theorem), why=deps)
        return dep_body, to_cache

    def _resolve_premise_dependency(
        self,
        theorem: "Theorem",
        premise: "Construction",
        p_args: list["Point"],
    ) -> Tuple[Optional[Dependency], bool]:
        if premise.name in [preds.Para.NAME, preds.Cong.NAME]:
            a, b, c, d = p_args
            if {a, b} == {c, d}:
                return None, False

        if theorem.name in [
            "cong_cong_eqangle6_ncoll_contri*",
            "eqratio6_eqangle6_ncoll_simtri*",
        ] and premise.name in [preds.EqAngle.NAME, preds.EqAngle6.NAME]:  # SAS or RAR
            b, a, b, c, y, x, y, z = p_args
            if not same_clock(a.num, b.num, c.num, x.num, y.num, z.num):
                p_args = b, a, b, c, y, z, y, x

        premise_predicate = preds.NAME_TO_PREDICATE[premise.name]
        premise_statement = Statement(premise_predicate, tuple(p_args))

        dep = None
        fail = False
        dep = self.dependency_graph.build_resolved_dependency(premise_statement)
        if dep.why is None:
            fail = True

        return dep, fail

    def _step_apply_theorem(self, action: ApplyTheoremAction) -> ApplyTheoremFeedback:
        added, to_cache, success = self._apply_theorem(action.theorem, action.mapping)
        for dep in added:
            for _, external_reasoning_engine in self.reasoning_engines.items():
                external_reasoning_engine.ingest(dep)
        self.cache_deps(to_cache)
        return ApplyTheoremFeedback(success, added, to_cache)

    def _apply_theorem(
        self, theorem: "Theorem", mapping: Mapping
    ) -> Tuple[list[Dependency], list[tuple["Statement", "Dependency"]], bool]:
        mapping_str = theorem_mapping_str(theorem, mapping)
        dep_body, premise_to_cache = self._resolved_mapping_deps[mapping_str]
        args = self.map_construction_args_to_objects(
            theorem.conclusion, mapping_to_names(mapping)
        )

<<<<<<< HEAD
        conclusion_predicate = preds.NAME_TO_PREDICATE[theorem.conclusion.name]
        conclusion_statement = Statement(conclusion_predicate, tuple(args))
        add, to_cache = self.add_statement(conclusion_statement, dep_body)
        return add, [premise_to_cache] + to_cache, True
=======
        conclusion_statement = Statement(theorem.conclusion.name, tuple(args))
        added, to_cache = self.resolve_statement_dependencies(
            conclusion_statement, dep_body=dep_body
        )
        return added, [premise_to_cache] + to_cache, True
>>>>>>> e30e78ed

    def _step_derive(self, action: ResolveEngineAction) -> DeriveFeedback:
        choosen_engine = self.reasoning_engines[action.engine_id]
        derivations = choosen_engine.resolve()
        return DeriveFeedback(derivations)

    def _step_import_derivation(
        self, action: ImportDerivationAction
    ) -> ImportDerivationFeedback:
        added, to_cache = self.add_statement(
            action.derivation.statement, action.derivation.dep_body
        )
        self.cache_deps(to_cache)
        return ImportDerivationFeedback(added, to_cache)

    def _step_auxiliary_construction(self, action: AuxAction) -> AuxFeedback:
        aux_clause = Clause.from_txt(action.aux_string)
        added, to_cache = [], []
        try:
            added, to_cache, plevel = self.add_clause(
                aux_clause, self._plevel, self._definitions
            )
            self._plevel = plevel
            success = True
        except (InvalidQuadSolveError, InvalidLineIntersectError):
            success = False
        return AuxFeedback(success, added, to_cache)

    def _step_stop(self, action: StopAction) -> StopFeedback:
        return StopFeedback(success=self.check_goals())

    def reset(self) -> ResetFeedback:
        self.cache_deps(self._init_to_cache)
        for _, ext in self.reasoning_engines.items():
            for add in self._init_added:
                ext.ingest(add)
        return ResetFeedback(
            problem=self._problem,
            added=self._init_added,
            to_cache=self._init_to_cache,
            available_engines=list(self.reasoning_engines.keys()),
        )

    def copy(self):
        """Make a blank copy of proof state."""
        if self._problem is None:
            raise TypeError("Could not find problem when trying to copy.")
        if self._definitions is None:
            raise TypeError("Could not find definitions when trying to copy.")

        problem = self._problem.copy()
        for clause in problem.clauses:
            clause.nums = [
                self.symbols_graph._name2node[pname].num for pname in clause.points
            ]

        proof = Proof.build_problem(
            problem,
            self._definitions,
            disabled_intrinsic_rules=self.disabled_intrinsic_rules,
            reasoning_engine=self.reasoning_engines,
            rnd_generator=self.rnd_gen,
        )
        return proof

    def get_rnd_generator(self):
        return self.rnd_gen

    def set_rnd_generator(self, rnd_gen: "numpy.random.Generator"):
        del self.rnd_gen
        self.rnd_gen = rnd_gen

    def add_statement(
        self, statement: Statement, dep_body: DependencyBody
    ) -> Tuple[list[Dependency], list[tuple["Statement", "Dependency"]]]:
        return statement.add(
            dep_body,
            self.dependency_graph,
            self.symbols_graph,
            self.disabled_intrinsic_rules,
        )

    def cache_deps(self, deps_to_cache: list[tuple["Statement", "Dependency"]]):
        for to_cache in deps_to_cache:
<<<<<<< HEAD
            self.dependency_graph.dependency_cache.add_dependency(*to_cache)

    def check_goal(self) -> bool:
        if self.goal is None:
            return False
        return self.goal.check(self.symbols_graph)
=======
            self.dependency_cache.add_dependency(*to_cache)

    def check(self, statement: Statement) -> bool:
        """Symbolically check if a statement is currently considered True."""
        if statement.predicate in [
            Predicate.FIX_L,
            Predicate.FIX_C,
            Predicate.FIX_B,
            Predicate.FIX_T,
            Predicate.FIX_P,
        ]:
            return self.dependency_cache.contains(statement)
        if statement.predicate is Predicate.IND:
            return True
        return self.statements.checker.check(statement)

    def goals_as_statements(self) -> list[Statement]:
        res = []
        for goal in self._goals:
            goal_args = self.map_construction_args_to_objects(goal)
            goal_statement = Statement(goal.name, goal_args)
            res.append(goal_statement)
        return res

    def check_construction(self, goal: Construction) -> bool:
        goal_args = self.map_construction_args_to_objects(goal)
        goal_statement = Statement(goal.name, goal_args)
        return self.check(goal_statement)

    def check_goals(self) -> bool:
        if not self._goals:
            return False
        for goal in self._goals:
            if not self.check_construction(goal):
                return False
        return True
>>>>>>> e30e78ed

    def additionally_draw(self, name: str, args: list[Point]) -> None:
        """Draw some extra line/circles for illustration purpose."""

        if name in [preds.Circumcenter.NAME]:
            center, point = args[:2]
            circle = self.symbols_graph.new_node(
                Circle, f"({center.name},{point.name})"
            )
            circle.num = CircleNum(center.num, p1=point.num)
            circle.points = center, point

        if name in ["on_circle", "tangent"]:
            center, point = args[-2:]
            circle = self.symbols_graph.new_node(
                Circle, f"({center.name},{point.name})"
            )
            circle.num = CircleNum(center.num, p1=point.num)
            circle.points = center, point

        if name in ["incenter", "excenter", "incenter2", "excenter2"]:
            d, a, b, c = [x for x in args[-4:]]
            a, b, c = sorted([a, b, c], key=lambda x: x.name.lower())
            circle = self.symbols_graph.new_node(
                Circle, f"({d.name},h.{a.name}{b.name})"
            )
            p = d.num.foot(LineNum(a.num, b.num))
            circle.num = CircleNum(d.num, p1=p)
            circle.points = d, a, b, c

        if name in ["cc_tangent"]:
            o, a, w, b = args[-4:]
            c1 = self.symbols_graph.new_node(Circle, f"({o.name},{a.name})")
            c1.num = CircleNum(o.num, p1=a.num)
            c1.points = o, a

            c2 = self.symbols_graph.new_node(Circle, f"({w.name},{b.name})")
            c2.num = CircleNum(w.num, p1=b.num)
            c2.points = w, b

        if name in ["ninepoints"]:
            a, b, c = args[-3:]
            a, b, c = sorted([a, b, c], key=lambda x: x.name.lower())
            circle = self.symbols_graph.new_node(
                Circle, f"(,m.{a.name}{b.name}{c.name})"
            )
            p1 = (b.num + c.num) * 0.5
            p2 = (c.num + a.num) * 0.5
            p3 = (a.num + b.num) * 0.5
            circle.num = CircleNum(p1=p1, p2=p2, p3=p3)
            circle.points = (None, None, a, b, c)

        if name in ["2l1c"]:
            a, b, c, o = args[:4]
            a, b, c = sorted([a, b, c], key=lambda x: x.name.lower())
            circle = self.symbols_graph.new_node(
                Circle, f"({o.name},{a.name}{b.name}{c.name})"
            )
            circle.num = CircleNum(p1=a.num, p2=b.num, p3=c.num)
            circle.points = (a, b, c)

    def add_clause(
        self,
        clause: Clause,
        plevel: int,
        definitions: dict[str, Definition],
    ) -> tuple[list[Dependency], list[tuple["Statement", "Dependency"]], int]:
        """Add a new clause of construction, e.g. a new excenter."""
        existing_points = self.symbols_graph.all_points()
        new_points = [Point(name) for name in clause.points]

        new_points_dep_points = set()
        new_points_dep: list[DependencyBody] = []

        # Step 1: check for all dependencies.
        reason = Reason(CONSTRUCTION_RULE)
        for clause_construction in clause.constructions:
            cdef = definitions[clause_construction.name]

            if len(cdef.construction.args) != len(clause_construction.args):
                if len(cdef.construction.args) - len(clause_construction.args) == len(
                    clause.points
                ):
                    clause_construction.args = (
                        tuple(clause.points) + clause_construction.args
                    )
                else:
                    correct_form = " ".join(
                        cdef.points + ["=", clause_construction.name] + cdef.args
                    )
                    raise ValueError("Argument mismatch. " + correct_form)

            mapping = dict(zip(cdef.construction.args, clause_construction.args))
            c_name = (
                preds.MidPoint.NAME
                if clause_construction.name == "midpoint"
                else clause_construction.name
            )
            construction = Construction(c_name, clause_construction.args)
            deps: list[Dependency] = []
            for construction in cdef.clause.constructions:
                args = self.symbols_graph.names2points(
                    [mapping[a] for a in construction.args]
                )
                new_points_dep_points.update(args)

                construction_predicate = preds.NAME_TO_PREDICATE[construction.name]
                statement = Statement(construction_predicate, args)
                if not statement.check(self.symbols_graph):
                    raise DepCheckFailError(
                        construction.name + " " + " ".join([x.name for x in args])
                    )

                construction_body = DependencyBody(reason=reason, why=[])
                construction_dep = construction_body.build(
                    self.dependency_graph, statement
                )
                deps.append(construction_dep)

            dep_body = DependencyBody(reason=reason, why=deps)
            new_points_dep.append(dep_body)

        # Step 2: draw.

        is_total_free = (
            len(clause.constructions) == 1 and clause.constructions[0].name in FREE
        )
        is_semi_free = (
            len(clause.constructions) == 1 and clause.constructions[0].name in INTERSECT
        )

        existing_numerical_points = [p.num for p in existing_points]

        rely_on: set[Point] = set()
        for construction in clause.constructions:
            cdef = definitions[construction.name]
            mapping = dict(zip(cdef.construction.args, construction.args))
            for n in cdef.numerics:
                args = self.map_construction_args_to_objects(n, mapping)
                rely_on.update([a for a in args if isinstance(a, Point)])

        for p in rely_on:
            p.change.update(new_points)

        def range_fn() -> (
            list[Union[PointNum, LineNum, CircleNum, HalfLine, HoleCircle]]
        ):
            to_be_intersected = []
            for c in clause.constructions:
                cdef = definitions[c.name]
                mapping = dict(zip(cdef.construction.args, c.args))
                for n in cdef.numerics:
                    args = self.map_construction_args_to_objects(n, mapping)
                    to_be_intersected += sketch(
                        n.name, args, rnd_generator=self.get_rnd_generator()
                    )

            return to_be_intersected

        def draw_fn() -> list[PointNum]:
            to_be_intersected = range_fn()
            return reduce(
                to_be_intersected,
                existing_numerical_points,
                rnd_generator=self.get_rnd_generator(),
            )

        nums = draw_fn()
        for p, num, num0 in zip(new_points, nums, clause.nums):
            p.co_change = new_points
            if isinstance(num0, PointNum):
                num = num0
            elif isinstance(num0, (tuple, list)):
                x, y = num0
                num = PointNum(x, y)

            p.num = num

        # check two things
        new_points_nums = [p.num for p in new_points]
        if len(existing_numerical_points) > 0:
            if check_too_close_numerical(
                new_points_nums, existing_numerical_points, 0.01
            ):
                raise PointTooCloseError()
            if check_too_far_numerical(new_points_nums, existing_numerical_points, 100):
                raise PointTooFarError()

        # Commit: now that all conditions are passed.
        # add these points to current graph.
        for p in new_points:
            self.symbols_graph.add_node(p)

        for p in new_points:
            why_point: list["Dependency"] = []
            for d in new_points_dep:
                why_point.extend(d.why)
            p.why = why_point  # to generate txt logs.
            p.group = new_points
            p.dep_points = new_points_dep_points
            p.dep_points.update(new_points)
            p.plevel = plevel

        # movement dependency:
        rely_dict_0 = defaultdict(lambda: [])

        for construction in clause.constructions:
            cdef = definitions[construction.name]
            mapping = dict(zip(cdef.construction.args, construction.args))
            for p, ps in cdef.rely.items():
                p = mapping[p]
                ps = [mapping[x] for x in ps]
                rely_dict_0[p].append(ps)

        rely_dict = {}
        for p, pss in rely_dict_0.items():
            ps = sum(pss, [])
            if len(pss) > 1:
                ps = [x for x in ps if x != p]

            p = self.symbols_graph._name2point[p]
            ps = self.symbols_graph.names2nodes(ps)
            rely_dict[p] = ps

        for p in new_points:
            p.rely_on = set(rely_dict.get(p, []))
            for x in p.rely_on:
                if not hasattr(x, "base_rely_on"):
                    x.base_rely_on = set()
            p.base_rely_on = set.union(*[x.base_rely_on for x in p.rely_on] + [set()])
            if is_total_free or is_semi_free:
                p.rely_on.add(p)
                p.base_rely_on.add(p)

        plevel_done = set()
        added = []
        to_cache = []
        basics = []
        # Step 3: build the basics.
        for construction, dep_body in zip(clause.constructions, new_points_dep):
            cdef = definitions[construction.name]
            mapping = dict(zip(cdef.construction.args, construction.args))

            # not necessary for proofing, but for visualization.
            c_args = self.map_construction_args_to_objects(construction)
            self.additionally_draw(construction, c_args)

            for points, bs in cdef.basics:
                if points:
                    points = self.symbols_graph.names2nodes(
                        [mapping[p] for p in points]
                    )
                    points = [p for p in points if p not in plevel_done]
                    for p in points:
                        p.plevel = plevel
                    plevel_done.update(points)
                    plevel += 1
                else:
                    continue

                for b in bs:
                    args = self.map_construction_args_to_objects(b, mapping)
                    basic_predicate = preds.NAME_TO_PREDICATE[b.name]
                    basic_statement = Statement(basic_predicate, args)
                    adds, basic_to_cache = self.add_statement(basic_statement, dep_body)
                    to_cache += basic_to_cache

                    basics.append((basic_statement, dep_body))
                    if adds:
                        added += adds

        assert len(plevel_done) == len(new_points)
        for p in new_points:
            p.basics = basics

        return added, to_cache, plevel

    def map_construction_args_to_objects(
        self, construction: Construction, mapping: Optional[dict[str, str]] = None
    ) -> list[Point | Angle | Ratio]:
        args_objs = []
        for arg in construction.args:
            if mapping and arg in mapping:
                arg = mapping[arg]
            args_objs.append(arg_to_object(arg, self.symbols_graph))
        return args_objs


def arg_to_object(arg: str, symbols_graph: "SymbolsGraph"):
    if arg in symbols_graph._name2point:
        return symbols_graph.get_point(arg)
    elif "pi/" in arg or arg.endswith("o"):
        if "pi/" in arg:
            # pi fraction
            num, den = angle_to_num_den(arg)
        else:
            # degrees
            num, den = simplify(int(arg[:-1]), 180)
        ang, _ = symbols_graph.get_or_create_const_ang(num, den)
        return ang
    elif "/" in arg:
        num, den = ratio_to_num_den(arg)
        rat, _ = symbols_graph.get_or_create_const_rat(num, den)
        return rat
    return symbols_graph.get_or_create_const_length(float(arg))


def mapping_to_names(mapping: Mapping) -> dict[str, str]:
    mapping_names = {}
    for arg, point_or_str in mapping.items():
        if isinstance(point_or_str, Point):
            mapping_names[arg] = point_or_str.name
        else:
            mapping_names[arg] = point_or_str
    return mapping_names


def theorem_mapping_str(theorem: Theorem, mapping: Mapping) -> str:
    points_txt = " ".join(
        [point.name for _name, point in mapping.items() if isinstance(_name, str)]
    )
    return f"{theorem.rule_name} {points_txt}"<|MERGE_RESOLUTION|>--- conflicted
+++ resolved
@@ -131,17 +131,11 @@
         self.disabled_intrinsic_rules = validate_disabled_rules(
             disabled_intrinsic_rules
         )
-        self.goal: Optional[Statement] = None
-
-<<<<<<< HEAD
-        self._goal_construction: Optional[Construction] = None
+        self._goals: list[Statement] = []
+        self._goals_construction: list[Construction] = []
         self._resolved_mapping_deps: dict[
             str, tuple[DependencyBody, tuple["Statement", "Dependency"]]
         ] = {}
-=======
-        self._goals: list[Construction] = None
-        self._resolved_mapping_deps: dict[str, tuple[DependencyBody, ToCache]] = {}
->>>>>>> e30e78ed
         self._problem: Optional[Problem] = None
         self._definitions: Optional[dict[str, Definition]] = None
         self._init_added: list[Dependency] = []
@@ -170,8 +164,6 @@
         rnd_generator: "numpy.random.Generator" = None,
     ) -> Self:
         """Build a problem into a Proof state object."""
-        proof = None
-        added = None
         logging.info(f"Building proof from problem '{problem.url}': {problem}")
 
         err = DepCheckFailError(f"Numerical check failed {max_attempts} times")
@@ -219,32 +211,19 @@
             if not problem.goals:
                 break
 
-<<<<<<< HEAD
-            goal_predicate = preds.NAME_TO_PREDICATE[problem.goal.name]
-            goal_args = proof.map_construction_args_to_objects(problem.goal)
-            goal = Statement(goal_predicate, goal_args)
-            if goal.check_numerical():
-                proof.goal = goal
-=======
             all_check = True
-            for goal in problem.goals:
-                goal_args = proof.map_construction_args_to_objects(goal)
-                goal_statement = Statement(goal.name, goal_args)
-                if not check_numerical(goal_statement):
+            for goal in proof.goals_as_statements(problem.goals):
+                if not goal.check_numerical():
                     all_check = False
                     break
             if all_check:
->>>>>>> e30e78ed
                 break
 
         else:
             raise err
 
-<<<<<<< HEAD
-        proof._goal_construction = problem.goal
-=======
-        proof._goals = problem.goals
->>>>>>> e30e78ed
+        proof._goals = proof.goals_as_statements(problem.goals)
+        proof._goals_construction = problem.goals
         proof._problem = problem
         proof._definitions = definitions
         proof._init_added = added
@@ -262,11 +241,7 @@
 
     def _step_match_theorem(self, action: MatchAction) -> MatchFeedback:
         theorem = action.theorem
-<<<<<<< HEAD
-        potential_mappings = match_one_theorem(self, theorem, cache=action.cache)
-=======
-        potential_mappings = match_one_theorem(self, theorem, action.cache, self._goals)
->>>>>>> e30e78ed
+        potential_mappings = match_one_theorem(self, theorem, action.cache)
         mappings = []
         for mapping in potential_mappings:
             dep_body, to_cache = self._resolve_mapping_dependency(theorem, mapping)
@@ -346,18 +321,10 @@
             theorem.conclusion, mapping_to_names(mapping)
         )
 
-<<<<<<< HEAD
         conclusion_predicate = preds.NAME_TO_PREDICATE[theorem.conclusion.name]
         conclusion_statement = Statement(conclusion_predicate, tuple(args))
         add, to_cache = self.add_statement(conclusion_statement, dep_body)
         return add, [premise_to_cache] + to_cache, True
-=======
-        conclusion_statement = Statement(theorem.conclusion.name, tuple(args))
-        added, to_cache = self.resolve_statement_dependencies(
-            conclusion_statement, dep_body=dep_body
-        )
-        return added, [premise_to_cache] + to_cache, True
->>>>>>> e30e78ed
 
     def _step_derive(self, action: ResolveEngineAction) -> DeriveFeedback:
         choosen_engine = self.reasoning_engines[action.engine_id]
@@ -411,7 +378,7 @@
         problem = self._problem.copy()
         for clause in problem.clauses:
             clause.nums = [
-                self.symbols_graph._name2node[pname].num for pname in clause.points
+                self.symbols_graph.name2node[pname].num for pname in clause.points
             ]
 
         proof = Proof.build_problem(
@@ -442,51 +409,23 @@
 
     def cache_deps(self, deps_to_cache: list[tuple["Statement", "Dependency"]]):
         for to_cache in deps_to_cache:
-<<<<<<< HEAD
             self.dependency_graph.dependency_cache.add_dependency(*to_cache)
 
-    def check_goal(self) -> bool:
-        if self.goal is None:
-            return False
-        return self.goal.check(self.symbols_graph)
-=======
-            self.dependency_cache.add_dependency(*to_cache)
-
-    def check(self, statement: Statement) -> bool:
-        """Symbolically check if a statement is currently considered True."""
-        if statement.predicate in [
-            Predicate.FIX_L,
-            Predicate.FIX_C,
-            Predicate.FIX_B,
-            Predicate.FIX_T,
-            Predicate.FIX_P,
-        ]:
-            return self.dependency_cache.contains(statement)
-        if statement.predicate is Predicate.IND:
-            return True
-        return self.statements.checker.check(statement)
-
-    def goals_as_statements(self) -> list[Statement]:
+    def goals_as_statements(self, goals: list[Construction]) -> list[Statement]:
         res = []
-        for goal in self._goals:
+        for goal in goals or self._goals:
             goal_args = self.map_construction_args_to_objects(goal)
-            goal_statement = Statement(goal.name, goal_args)
+            goal_statement = Statement(preds.NAME_TO_PREDICATE[goal.name], goal_args)
             res.append(goal_statement)
         return res
-
-    def check_construction(self, goal: Construction) -> bool:
-        goal_args = self.map_construction_args_to_objects(goal)
-        goal_statement = Statement(goal.name, goal_args)
-        return self.check(goal_statement)
 
     def check_goals(self) -> bool:
         if not self._goals:
             return False
         for goal in self._goals:
-            if not self.check_construction(goal):
+            if not goal.check(self.symbols_graph):
                 return False
         return True
->>>>>>> e30e78ed
 
     def additionally_draw(self, name: str, args: list[Point]) -> None:
         """Draw some extra line/circles for illustration purpose."""
@@ -628,9 +567,6 @@
                 args = self.map_construction_args_to_objects(n, mapping)
                 rely_on.update([a for a in args if isinstance(a, Point)])
 
-        for p in rely_on:
-            p.change.update(new_points)
-
         def range_fn() -> (
             list[Union[PointNum, LineNum, CircleNum, HalfLine, HoleCircle]]
         ):
@@ -707,7 +643,7 @@
             if len(pss) > 1:
                 ps = [x for x in ps if x != p]
 
-            p = self.symbols_graph._name2point[p]
+            p = self.symbols_graph.name2node[p]
             ps = self.symbols_graph.names2nodes(ps)
             rely_dict[p] = ps
 
@@ -776,8 +712,8 @@
 
 
 def arg_to_object(arg: str, symbols_graph: "SymbolsGraph"):
-    if arg in symbols_graph._name2point:
-        return symbols_graph.get_point(arg)
+    if arg in symbols_graph.name2node:
+        return symbols_graph.name2node[arg]
     elif "pi/" in arg or arg.endswith("o"):
         if "pi/" in arg:
             # pi fraction
