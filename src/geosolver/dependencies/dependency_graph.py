--- conflicted
+++ resolved
@@ -123,30 +123,6 @@
             ):
                 added_dependency = added_dependency.why[0]
 
-<<<<<<< HEAD
-            # same_name = added_dependency.name == cache_name
-            # same_args = added_dependency.args == cache_args
-
-            # if not same_name or not same_args:
-            #     dep_args_str = ".".join(_str_arguments(added_dependency.args))
-            #     cache_args_str = ".".join(arg.name for arg in cache_args)
-            #     logging.warning(
-            #         f"Dependency {added_dependency.name}.{dep_args_str}"
-            #         f" differs from cache {cache_name}.{cache_args_str}"
-            #     )
-
-            # same_rule = added_dependency.rule_name == theorem.rule_name
-            # if not same_rule:
-            #     args_str = ".".join(arg.name for arg in args)
-            #     logging.warning(
-            #         f"Dependency {added_dependency.name}"
-            #         f" has rule_name '{added_dependency.rule_name}'"
-            #         f" different from the theorem {theorem.name}"
-            #         f" with rule_name {theorem.rule_name} and arguments {args_str}",
-            #     )
-
-=======
->>>>>>> 64b5c4d6
             for why_added in added_dependency.why:
                 self.add_edge(
                     why_added,
@@ -168,31 +144,7 @@
             ):
                 added_dependency = added_dependency.why[0]
 
-<<<<<<< HEAD
-            # same_name = added_dependency.name == cache_name
-            # same_args = added_dependency.args == cache_args
-
-            # if not same_name or not same_args:
-            #     dep_args_str = ".".join(_str_arguments(added_dependency.args))
-            #     cache_args_str = ".".join(arg.name for arg in cache_args)
-            #     logging.warning(
-            #         f"Dependency {added_dependency.name}.{dep_args_str}"
-            #         f" differs from cache {cache_name}.{cache_args_str}"
-            #     )
-
             dep_rule_name = added_dependency.rule_name
-            # ar_rules = [ar.value for ar in AlgebraicRules]
-            # if dep_rule_name not in ar_rules:
-            #     args_str = ".".join(arg.name for arg in args)
-            #     logging.warning(
-            #         f"Dependency {added_dependency} has rule_name {dep_rule_name}"
-            #         f" not present in algebraic rules {ar_rules}"
-            #         f" with arguments {args_str}",
-            #     )
-
-=======
-            dep_rule_name = added_dependency.rule_name
->>>>>>> 64b5c4d6
             for why_added in added_dependency.why:
                 self.add_edge(
                     why_added,
@@ -212,30 +164,7 @@
             ):
                 added_dependency = added_dependency.why[0]
 
-<<<<<<< HEAD
-            # same_name = added_dependency.name == cache_name
-            # same_args = added_dependency.args == cache_args
-
-            # if not same_name or not same_args:
-            #     dep_args_str = ".".join(_str_arguments(added_dependency.args))
-            #     cache_args_str = ".".join(arg.name for arg in cache_args)
-            #     logging.warning(
-            #         f"Dependency {added_dependency.name}.{dep_args_str}"
-            #         f" differs from cache {cache_name}.{cache_args_str}"
-            #     )
-
             dep_rule_name = added_dependency.rule_name
-            # if dep_rule_name != CONSTRUCTION_RULE:
-            #     logging.warning(
-            #         "Dependency rule was different"
-            #         "from the construction rule. %s != %s",
-            #         dep_rule_name,
-            #         CONSTRUCTION_RULE,
-            #     )
-
-=======
-            dep_rule_name = added_dependency.rule_name
->>>>>>> 64b5c4d6
             for why_added in added_dependency.why:
                 self.add_dependency(why_added)
                 self.add_edge(
