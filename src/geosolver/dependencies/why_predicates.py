--- conflicted
+++ resolved
@@ -49,11 +49,7 @@
     return reason, why
 
 
-<<<<<<< HEAD
-def _why_equal(x: Node, y: Node, level: int = None) -> list[Dependency]:
-=======
-def _why_equal(x: Node, y: Node) -> list[Any]:
->>>>>>> 9e93c13f
+def _why_equal(x: Node, y: Node) -> list[Dependency]:
     if x == y:
         return []
     if not x._val or not y._val:
@@ -404,98 +400,6 @@
     return None, why_eqratio
 
 
-<<<<<<< HEAD
-=======
-def _why_eqratio3(
-    statements_graph: "WhyHyperGraph", statement: "Statement"
-) -> tuple[Optional[Reason], list[Dependency]]:
-    a, b, c, d, m, n = statement.args
-    return Reason("br07"), _why_statement_list(
-        statements_graph,
-        [
-            Statement(Predicate.PARALLEL, [a, b, c, d]),
-            Statement(Predicate.COLLINEAR, [m, a, c]),
-            Statement(Predicate.COLLINEAR, [n, b, d]),
-        ],
-    )
-
-
-def _why_simtri(
-    statements_graph: "WhyHyperGraph", statement: "Statement"
-) -> tuple[Optional[Reason], list[Dependency]]:
-    a, b, c, x, y, z = statement.args
-    return Reason("br34"), _why_statement_list(
-        statements_graph,
-        [
-            Statement(Predicate.EQANGLE, [a, b, a, c, x, y, x, z]),
-            Statement(Predicate.EQANGLE, [b, a, b, c, y, x, y, z]),
-        ],
-    )
-
-
-def _why_simtri_both(
-    statements_graph: "WhyHyperGraph", statement: "Statement"
-) -> tuple[Optional[Reason], list[Dependency]]:
-    a, b, c, p, q, r = statement.args
-    return Reason("br38"), _why_statement_list(
-        statements_graph,
-        [
-            Statement(Predicate.EQRATIO, [b, a, b, c, q, p, q, r]),
-            Statement(Predicate.EQRATIO, [c, a, c, b, r, p, r, q]),
-        ],
-    )
-
-
-def _why_contri(
-    statements_graph: "WhyHyperGraph", statement: "Statement"
-) -> tuple[Optional[Reason], list[Dependency]]:
-    a, b, c, x, y, z = statement.args
-    return Reason("br36"), _why_statement_list(
-        statements_graph,
-        [
-            Statement(Predicate.EQANGLE, [b, a, b, c, y, x, y, z]),
-            Statement(Predicate.EQANGLE, [c, a, c, b, z, x, z, y]),
-            Statement(Predicate.CONGRUENT, [a, b, x, y]),
-        ],
-    )
-
-
-def why_contri_2(
-    statements_graph: "WhyHyperGraph", statement: "Statement"
-) -> tuple[Optional[Reason], list[Dependency]]:
-    a, b, c, x, y, z = statement.args
-    return Reason("br37"), _why_statement_list(
-        statements_graph,
-        [
-            Statement(Predicate.EQANGLE, [b, a, b, c, y, z, y, x]),
-            Statement(Predicate.EQANGLE, [c, a, c, b, z, y, z, x]),
-            Statement(Predicate.CONGRUENT, [a, b, x, y]),
-        ],
-    )
-
-
-def _why_contri_both(
-    statements_graph: "WhyHyperGraph", statement: "Statement"
-) -> tuple[Optional[Reason], list[Dependency]]:
-    a, b, c, x, y, z = statement.args
-    return Reason("br32"), _why_statement_list(
-        statements_graph,
-        [
-            Statement(Predicate.CONGRUENT, [a, b, x, y]),
-            Statement(Predicate.CONGRUENT, [b, c, y, z]),
-            Statement(Predicate.CONGRUENT, [c, a, z, x]),
-        ],
-    )
-
-
-def _why_statement_list(statements_graph: "WhyHyperGraph", statements: list[Statement]):
-    return [
-        statements_graph.build_resolved_dependency(statement, use_cache=False)
-        for statement in statements
-    ]
-
-
->>>>>>> 9e93c13f
 def _why_aconst(
     statements_graph: "WhyHyperGraph", statement: "Statement"
 ) -> tuple[Optional[Reason], list[Dependency]]:
