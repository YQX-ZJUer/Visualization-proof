--- conflicted
+++ resolved
@@ -9,13 +9,6 @@
 from geosolver.statements.statement import Statement
 from geosolver.predicates import Predicate
 
-<<<<<<< HEAD
-from geosolver.predicates import Predicate
-from geosolver.dependencies.caching import hashed_txt
-
-import geosolver.geometry as gm
-=======
->>>>>>> 0dd997d1
 import geosolver.pretty as pt
 
 from geosolver.ratios import simplify
@@ -108,104 +101,6 @@
         return {p.url: p for p in data}
 
 
-<<<<<<< HEAD
-    def copy(self) -> Problem:
-        return Problem(self.url, list(self.clauses), self.goal)
-
-    def translate(self) -> Problem:  # to single-char point names
-        """Translate point names into alphabetical."""
-        mapping = {}
-        clauses = []
-
-        for clause in self.clauses:
-            clauses.append(clause.translate(mapping))
-
-        if self.goal:
-            goal = self.goal.translate(mapping)
-        else:
-            goal = self.goal
-
-        p = Problem(self.url, clauses, goal)
-        p.mapping = mapping
-        return p
-
-    def txt(self) -> str:
-        return "; ".join([c.txt() for c in self.clauses]) + (
-            " ? " + self.goal.txt() if self.goal else ""
-        )
-
-    def setup_str_from_problem(self, definitions: list[Definition]) -> str:
-        """Construct the <theorem_premises> string from Problem object."""
-        ref = 0
-
-        string = []
-        for clause in self.clauses:
-            group = {}
-            p2deps = defaultdict(list)
-            for c in clause.constructions:
-                cdef = definitions[c.name]
-
-                if len(c.args) != len(cdef.construction.args):
-                    assert len(c.args) + len(clause.points) == len(
-                        cdef.construction.args
-                    )
-                    c.args = clause.points + c.args
-
-                mapping = dict(zip(cdef.construction.args, c.args))
-                for points, bs in cdef.basics:
-                    points = tuple([mapping[x] for x in points])
-                    for p in points:
-                        group[p] = points
-
-                    for b in bs:
-                        args = [mapping[a] for a in b.args]
-                        name = b.name
-                        if b.name in [
-                            Predicate.S_ANGLE.value,
-                            Predicate.CONSTANT_ANGLE.value,
-                        ]:
-                            x, y, z, v = args
-                            name = Predicate.CONSTANT_ANGLE.value
-                            v = int(v)
-
-                            if v < 0:
-                                v = -v
-                                x, z = z, x
-
-                            m, n = simplify(int(v), 180)
-                            args = [y, z, y, x, f"{m}pi/{n}"]
-
-                        p2deps[points].append(hashed_txt(name, args))
-
-            for k, v in p2deps.items():
-                p2deps[k] = sort_deps(v)
-
-            points = clause.points
-            while points:
-                p = points[0]
-                gr = group[p]
-                points = [x for x in points if x not in gr]
-
-                deps_str = []
-                for dep in p2deps[gr]:
-                    ref_str = "{:02}".format(ref)
-                    dep_str = pt.pretty(dep)
-
-                    if dep[0] == Predicate.CONSTANT_ANGLE.value:
-                        m, n = map(int, dep[-1].split("pi/"))
-                        mn = f"{m}. pi / {n}."
-                        dep_str = " ".join(dep_str.split()[:-1] + [mn])
-
-                    deps_str.append(dep_str + " " + ref_str)
-                    ref += 1
-
-                string.append(" ".join(gr) + " : " + " ".join(deps_str))
-
-        string = "{S} " + " ; ".join([s.strip() for s in string])
-        goal = self.goal
-        string += " ? " + pt.pretty([goal.name] + goal.args)
-        return string
-=======
 def setup_str_from_problem(
     problem: Problem, definitions: dict[str, "Definition"]
 ) -> str:
@@ -278,56 +173,11 @@
     goal = problem.goal
     string += " ? " + pt.pretty(goal.hash_tuple)
     return string
->>>>>>> 0dd997d1
 
 
 def compare_fn(dep: "Dependency") -> tuple["Dependency", str]:
     return (dep, pt.pretty(dep))
 
 
-<<<<<<< HEAD
-    def __init__(self, premise: list[Construction], conclusion: list[Construction]):
-        if len(conclusion) != 1:
-            raise ValueError("Cannot have more than one conclusion")
-        self.name = "_".join([p.name for p in premise + conclusion])
-        self.rule_name = None
-        self.premise = premise
-        self.conclusion = conclusion
-        self.is_arg_reduce = False
-
-        assert len(self.conclusion) == 1
-        con = self.conclusion[0]
-
-        if con.name in [
-            Predicate.EQRATIO3.value,
-            Predicate.MIDPOINT.value,
-            Predicate.CONTRI_TRIANGLE.value,
-            Predicate.SIMILAR_TRIANGLE.value,
-            Predicate.CONTRI_TRIANGLE_REFLECTED.value,
-            Predicate.SIMILAR_TRIANGLE_REFLECTED.value,
-            Predicate.SIMILAR_TRIANGLE_BOTH.value,
-            Predicate.CONTRI_TRIANGLE_BOTH.value,
-        ]:
-            return
-
-        prem_args = set(sum([p.args for p in self.premise], []))
-        con_args = set(con.args)
-        if len(prem_args) <= len(con_args):
-            self.is_arg_reduce = True
-
-    def txt(self) -> str:
-        premise_txt = ", ".join([clause.txt() for clause in self.premise])
-        conclusion_txt = ", ".join([clause.txt() for clause in self.conclusion])
-        return f"{premise_txt} => {conclusion_txt}"
-
-    def conclusion_name_args(
-        self, mapping: dict[str, gm.Point]
-    ) -> tuple[str, list[gm.Point]]:
-        mapping = {arg: p for arg, p in mapping.items() if isinstance(arg, str)}
-        c = self.conclusion[0]
-        args = [mapping[a] for a in c.args]
-        return c.name, args
-=======
 def sort_deps(deps: list["Dependency"]) -> list["Dependency"]:
-    return sorted(deps, key=compare_fn)
->>>>>>> 0dd997d1
+    return sorted(deps, key=compare_fn)